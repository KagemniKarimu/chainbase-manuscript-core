![manuscript](./images/manuscript_logo.jpeg)

[![GitHub Version](https://img.shields.io/github/tag-pre/Liquidwe/rust-examples?label=Version&color=D4B68C)](https://github.com/chainbase-labs/manuscript-core/releases)
![PyPI License](https://img.shields.io/pypi/l/quixstreams?label=Licence&color=D4B68C)
[![Docs](https://img.shields.io/badge/docs-chainbase.com-0345b2?label=Docs&color=D4B68C)](https://docs.chainbase.com/core-concepts/manuscript/overview#core-values-and-capabilities-of-manuscript)
<a href="https://codecov.io/gh/kool-dev/kool"><img src="https://codecov.io/gh/kool-dev/kool/branch/main/graph/badge.svg" alt="codecov"></a>
[![Tests on Linux, MacOS and Windows](https://github.com/gohugoio/hugo/workflows/Test/badge.svg)](https://github.com)
[![Go Report Card](https://goreportcard.com/badge/github.com/gohugoio/hugo)](https://goreportcard.com)\
[![FOSSA Status](https://app.fossa.com/api/projects/git%2Bgithub.com%2Fkubescape%2Fkubescape.svg?type=shield&issueType=license)](https://app.fossa.com/projects/git%2Bgithub.com%2Fkubescape%2Fkubescape?ref=badge_shield&issueType=license)
[![X](https://img.shields.io/twitter/url?&color=D4B68C&label=&style=social&url=https%3A%2F%2Fx.com%2FchainbaseHQ)](https://x.com/chainbaseHQ)
[![Community Slack](https://img.shields.io/badge/Community%20Slack-blueviolet?logo=slack)](https://join.slack.com/share/enQtNzc4NDI3Mzk2Njg3MS1hZjdhOGY0ZTU5ODk3ZmY0NDAzN2JiY2YxMjNmOTY5NmEwNWNhMDhiMWE0M2I1ZDc2YzI1NDQ3ZDhhMWQ4Zjg0?cdn_fallback=1)
[![Discord](https://img.shields.io/badge/Chainbase-0345b2?logo=Discord)](https://discord.gg/YnAavwwR)
[![Telegram](https://img.shields.io/badge/Chainbase-0345b2?logo=Telegram)](https://te.me/ChainbaseNetwork)

# Build The World's Largest Omnichain Data Network
Chainbase is a global blockchain data network with an extensive dataset and cluster worldwide. If we compare Chainbase’s global data network to a country, then Manuscript would be the language of this data network nation. Manuscript plays a crucial role in the Chainbase ecosystem, serving as a bridge connecting various data, services, and users.
### what is manuscript?
![manuscript](./images/manuscript_pipeline.png)
Manuscript is not just a language specification; it’s a protocol, framework, and toolkit designed to simplify and unify data access and processing methods. Through Manuscript, developers and users can more easily interact with the vast amount of data in the Chainbase network, whether querying, analyzing, or applying this data.
The vision of Manuscript is to realize “data trade” within the Chainbase network, establishing a Chainbase ecosystem component that allows users to access any data through any means, across any service, using any language. This grand vision can be broken down into the following key aspects:

- Any language: We hope users can use scripts in any mainstream programming language to customize data, including but not limited to: Golang, Rust, Python, Node.js, Java, C/C++, Zig, WebAssembly (WASM)
- Any method: Different users are familiar with different forms of data access, we hope users can access data through various means, including but not limited to: SQL, DataFrames, HTTPS, gRPC, FTP, WebDAV, FUSE
- Any data: Users should be able to access data in any format, such as: JSON, CSV, ORC, XML, XLSX, BLOB
- Across any service: Users’ expected data storage services also vary, we hope users can access, transfer, and control data in any service, such as: RPC, S3, IPFS, Azblob, HDFS, Google Drive, BigQuery, WebDAV, MySQL, PostgreSQL
### Value of Manuscript
- **Programmability**: Manuscript provides powerful programmable interfaces that allow developers to customize data processing workflows according to their needs. This flexibility means that Manuscript can be used not only for simple data queries but also for building complex data analysis pipelines and applications. Through programmability, Manuscript opens up infinite possibilities for innovative applications of blockchain data.

- **Interoperability**: With the booming development of blockchain technology, it’s becoming increasingly difficult for different blockchains to understand and process each other’s data. Manuscript can solve the interoperability problem of multi-chain and off-chain data aggregation in any dimension. By providing unified interfaces and data processing methods, Manuscript enables seamless integration of data from different blockchains, greatly improving the development efficiency and feasibility of cross-chain applications.

- **Monetization**: Leveraging the data capabilities provided by Manuscript, combined with the dual-chain architecture CometBFT + DPoS high-performance instant transaction finality and proof-of-stake consensus features, Chainbase offers a fair and transparent data value exchange ecosystem. Creators can monetize their processed data through Manuscript, while data users can conveniently consume the data they need. This mechanism not only incentivizes the production of high-quality data but also promotes the positive development of the entire blockchain ecosystem.

## Getting Started 🏄
### Install Manuscript Client
```shell
# For macOs
curl -fsSL  https://github.com/Liquidwe/rust-examples/raw/main/install.sh | bash
```
### Requirements
[Docker Desktop 25.1+](https://www.docker.com/products/docker-desktop/)

### Example

Here's an example of how to <b>process</b> data from chainbase with manuscript:

<<<<<<< HEAD
1. After installing `manuscript-cli`, you can initialize the Manuscript scripts and environment using the command
=======
#### 1. After installing `manuscript-cli`, you can initialize the Manuscript scripts and environment using the command
>>>>>>> 6f88b310
```bash
➜  manuscript-cli --help
Chainbase Manuscript ™ Build The World\'s Largest Omnichain Data Network 🚀 🚀 🚀
─────────────────────────────────────────────────────────────────────────────────
Usage:
<<<<<<< HEAD
  manuscript-cli [command]

Available Commands:
  deploy      Deploy manuscript to flink cluster
  help        Help about any command
  init        Initialize and start Flink containers
  job         Initialize and start Flink containers

Flags:
  -h, --help   help for manuscript-cli

Use "manuscript-cli [command] --help" for more information about a command.
```
2. Use the client to initialize the `manuscript.yaml` file for a local standalone container environment
=======
  manuscript-cli [command] [flags]

Available Commands:
  init     Initialize and start local manuscript containers
  list     List all manuscript jobs
  logs     View logs of a manuscript job
  stop     Stop a manuscript job
  deploy   Deploy Manuscript to a local environment or the Chainbase network.
```
#### 2. **manuscript-cli init**: Use the client to initialize the `manuscript.yaml` file for a local standalone container environment
>>>>>>> 6f88b310
```bash
➜  manuscript-cli init
🏂 1. Enter your manuscript name: (default is demo)
7...
6: Polygon_zkEVM (Database: zkevm)
5: Avalanche (Database: avalanche)
4: Base (Database: base)
3: Arbitrum_One (Database: arb1)
2: Bsc (Database: bsc)
1: Ethereum (Database: ethereum)
🏂 1.Enter your chain choice (default is zkevm):

🧲 3.Please select a table from the list below:
1: blocks
2: transactionLogs
3: transactions
Enter your choice (default is blocks):
✔ No input provided. Defaulting to table: blocks

📍 3.Please select a data output target:
1: Postgresql
2: Print (output to console)
Enter your choice (default is Postgresql):
✔ No input provided. Defaulting to output target: postgres

🏄🏄 Summary of your selections:
Selected manuscript name: demo
Selected chain: zkevm
Selected table: blocks
Data output target: postgres

🚀 Do you want to proceed with the above selections? (yes/no): yes
···
✓ Step 5: Start Docker Containers completed successfully!
⠙ Step 6: Check Container Status Loading... ✓ Container demo is running
✓ Step 6: Check Container Status completed successfully!
🎉 Manuscript demo deployment completed successfully!
<<<<<<< HEAD
You can now list your job with the command:
👉 manuscript-cli job list

If you need to manually edit the manuscript, you can edit the file 'manuscript/demo/manuscript.yaml' and then manually execute the 'run' command:
👉 manuscript-cli run manuscript/demo/manuscript.yaml

You can now access your manuscript at http://localhost:8081
```
3. List the job to check the status of the job
```bash
manuscript-cli job list
🟢 1: Name: demo | State: RUNNING | Start Time: 2024-10-08 14:26 | Duration: 3 minutes | GraphQL: http://127.0.0.1:8082

manuscript-cli job log demo
···logs···
```
4. Access the GraphQL endpoint to query the data(GraphQL: http://127.0.0.1:8082)
![graphQL](./images/graphQL.jpg)

=======
You can now list your job with the command: 
👉 manuscript-cli list

If you need to manually edit the manuscript, you can edit the file '/Users/azroa/github/manuscript/demo/manuscript.yaml' and then manually execute the 'run' command:
👉 vim /Users/azroa/github/manuscript/demo/manuscript.yaml
👉 manuscript-cli deploy /Users/azroa/github/manuscript/demo/manuscript.yaml --env=local
```
#### 3. List the job to check the status of the job
```bash
manuscript-cli list
🟢 1: Name: demo | State: RUNNING | Start Time: 2024-10-08 14:26 | Duration: 3 minutes | GraphQL: http://127.0.0.1:8082

manuscript-cli logs demo
···logs···
```
#### 4. Access the GraphQL endpoint to query the data(GraphQL: http://127.0.0.1:8082)
![graphQL](./images/graphQL.jpg)

#### 5. Deploy the Manuscript to the Local Environment or the Chainbase Network(the network is coming soon...)
```bash
# 1. cat the manuscript_config.ini file
➜  ~ cat $HOME/.manuscript_config.ini
baseDir = /Users/azroa/github

[demo]
name = demo
···

# 2. vim the manuscript.yaml file
vim ~/github/manuscript/demo/manuscript.yaml

# 3. Deploy the Manuscript to the Local Environment
manuscript-cli deploy ~/github/manuscript/demo/manuscript.yaml --env=local
or
manuscript-cli deploy ~/github/manuscript/demo/manuscript.yaml --env=chainbase
```

>>>>>>> 6f88b310
### Key Concepts
There are two primary objects:
- `manuscript.yaml` - A script file used to describe the data processing workflow, defining data sources, data processing methods, and the final data flow direction.
- `docker-compose.yaml` - The Docker Compose file defines a local container cluster environment, allowing developers to test locally. After testing, it can be deployed to the Chainbase distributed network.

Under the hood, the `Manuscript` will:
- Start a default stream processing framework, such as a Flink cluster.
- Consume user-defined source data.
- Process these stream data using your defined transforms.
- Sink the processed data to the data source.

## Roadmap 📍

Here are some of the planned improvements:

- [x] Support Chainbase Network Streaming Lakehouse.
- [x] Support Flink application mode.
- [x] Support Schema Registry.
- [ ] Support for user-defined functions (UDFs) for blockchain data parsing, such as decoding contract events and functions
- [ ] Support custom advanced data processing logic with JAVA and Rust APIs.
- [ ] Support local lightweight k8s environment deployment.
- [ ] Support distributed edge node coordinators.
- [ ] Support RPC and substream data processing formats.
- [ ] Support light node authentication.

## Contributors

<!-- readme: contributors -start -->
<<<<<<< HEAD
=======
<table>
	<tbody>
		<tr>
            <td align="center">
                <a href="https://github.com/Liquidwe">
                    <img src="https://avatars.githubusercontent.com/u/116100070?v=4" width="100;" alt="Liquidwe"/>
                    <br />
                    <sub><b>Liquid</b></sub>
                </a>
            </td>
            <td align="center">
                <a href="https://github.com/lxcong">
                    <img src="https://avatars.githubusercontent.com/u/8024426?v=4" width="100;" alt="lxcong"/>
                    <br />
                    <sub><b>lxcong</b></sub>
                </a>
            </td>
		</tr>
	<tbody>
</table>
>>>>>>> 6f88b310
<!-- readme: contributors -end -->

## Get Involved 🤝

- Please use [GitHub issues](https://github.com/chainbase-labs/manuscript-core/issues) to report bugs and suggest new features.
- Join the [Manuscript Community On Telegram](https://te.me/ChainbaseNetwork), a vibrant group of developers, data engineers and newcomers to blockchain data, who are learning and leveraging Manuscript for real-time data processing.
- Follow us on [X](https://x.com/chainbaseHQ) where we share our latest tutorials, forthcoming community events and the occasional meme.
- If you have any questions or feedback - write to us at support@chainbase.com!

## License 📗

Manuscript-core is licensed under the Apache 2.0 license.  
View a copy of the License file [here](https://github.com/chainbase-labs/manuscript-core/blob/main/LICENSE).<|MERGE_RESOLUTION|>--- conflicted
+++ resolved
@@ -43,32 +43,12 @@
 
 Here's an example of how to <b>process</b> data from chainbase with manuscript:
 
-<<<<<<< HEAD
-1. After installing `manuscript-cli`, you can initialize the Manuscript scripts and environment using the command
-=======
 #### 1. After installing `manuscript-cli`, you can initialize the Manuscript scripts and environment using the command
->>>>>>> 6f88b310
 ```bash
 ➜  manuscript-cli --help
 Chainbase Manuscript ™ Build The World\'s Largest Omnichain Data Network 🚀 🚀 🚀
 ─────────────────────────────────────────────────────────────────────────────────
 Usage:
-<<<<<<< HEAD
-  manuscript-cli [command]
-
-Available Commands:
-  deploy      Deploy manuscript to flink cluster
-  help        Help about any command
-  init        Initialize and start Flink containers
-  job         Initialize and start Flink containers
-
-Flags:
-  -h, --help   help for manuscript-cli
-
-Use "manuscript-cli [command] --help" for more information about a command.
-```
-2. Use the client to initialize the `manuscript.yaml` file for a local standalone container environment
-=======
   manuscript-cli [command] [flags]
 
 Available Commands:
@@ -79,7 +59,6 @@
   deploy   Deploy Manuscript to a local environment or the Chainbase network.
 ```
 #### 2. **manuscript-cli init**: Use the client to initialize the `manuscript.yaml` file for a local standalone container environment
->>>>>>> 6f88b310
 ```bash
 ➜  manuscript-cli init
 🏂 1. Enter your manuscript name: (default is demo)
@@ -117,27 +96,6 @@
 ⠙ Step 6: Check Container Status Loading... ✓ Container demo is running
 ✓ Step 6: Check Container Status completed successfully!
 🎉 Manuscript demo deployment completed successfully!
-<<<<<<< HEAD
-You can now list your job with the command:
-👉 manuscript-cli job list
-
-If you need to manually edit the manuscript, you can edit the file 'manuscript/demo/manuscript.yaml' and then manually execute the 'run' command:
-👉 manuscript-cli run manuscript/demo/manuscript.yaml
-
-You can now access your manuscript at http://localhost:8081
-```
-3. List the job to check the status of the job
-```bash
-manuscript-cli job list
-🟢 1: Name: demo | State: RUNNING | Start Time: 2024-10-08 14:26 | Duration: 3 minutes | GraphQL: http://127.0.0.1:8082
-
-manuscript-cli job log demo
-···logs···
-```
-4. Access the GraphQL endpoint to query the data(GraphQL: http://127.0.0.1:8082)
-![graphQL](./images/graphQL.jpg)
-
-=======
 You can now list your job with the command: 
 👉 manuscript-cli list
 
@@ -175,7 +133,6 @@
 manuscript-cli deploy ~/github/manuscript/demo/manuscript.yaml --env=chainbase
 ```
 
->>>>>>> 6f88b310
 ### Key Concepts
 There are two primary objects:
 - `manuscript.yaml` - A script file used to describe the data processing workflow, defining data sources, data processing methods, and the final data flow direction.
@@ -204,8 +161,6 @@
 ## Contributors
 
 <!-- readme: contributors -start -->
-<<<<<<< HEAD
-=======
 <table>
 	<tbody>
 		<tr>
@@ -226,7 +181,6 @@
 		</tr>
 	<tbody>
 </table>
->>>>>>> 6f88b310
 <!-- readme: contributors -end -->
 
 ## Get Involved 🤝
